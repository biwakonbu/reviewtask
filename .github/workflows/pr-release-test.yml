name: PR Release Build Test

on:
  pull_request:
    branches: [main]
    paths-ignore:
      - '**.md'
      - 'docs/**'

jobs:
  test-release-build:
    runs-on: ubuntu-latest
    
    steps:
      - name: Checkout code
        uses: actions/checkout@v5
      
      - name: Setup Go
        uses: actions/setup-go@v6.0.0
        with:
<<<<<<< HEAD
          go-version-file: 'go.mod'
      
=======
          go-version: '1.23'

      - name: Verify go.mod
        run: |
          go mod verify

>>>>>>> 867eeffd
      - name: Test cross-platform builds
        run: ./scripts/build.sh test
      
      - name: Test version embedding
        run: |
          VERSION=$(./scripts/version.sh current)
          COMMIT_HASH=$(git rev-parse --short HEAD)
          BUILD_DATE=$(date -u +"%Y-%m-%dT%H:%M:%SZ")
          echo "Building with version: $VERSION, commit: $COMMIT_HASH, date: $BUILD_DATE"
          go build -ldflags="-X main.version=$VERSION -X main.commitHash=$COMMIT_HASH -X main.buildDate=$BUILD_DATE" .
          echo "Verifying version embedding..."
          ./reviewtask version | grep -E "(version|commit|Built)" || (echo "Version embedding validation failed" && exit 1)
      
      - name: Simulate release preparation
        run: ./scripts/release.sh prepare patch --dry-run<|MERGE_RESOLUTION|>--- conflicted
+++ resolved
@@ -18,17 +18,12 @@
       - name: Setup Go
         uses: actions/setup-go@v6.0.0
         with:
-<<<<<<< HEAD
           go-version-file: 'go.mod'
-      
-=======
-          go-version: '1.23'
 
       - name: Verify go.mod
         run: |
           go mod verify
 
->>>>>>> 867eeffd
       - name: Test cross-platform builds
         run: ./scripts/build.sh test
       
